--- conflicted
+++ resolved
@@ -20,7 +20,7 @@
         shrinkImageSwitch = false;
     }
 
-    const finalImageBuffer = shrinkImageSwitch ? await shrinkImage(uploadBuffer) : uploadBuffer;
+    const finalImageBuffer = shrinkImageSwitch ? await shrinkImage(uploadBuffer, originalName) : uploadBuffer;
 
     const imageFormat = getImageType(finalImageBuffer);
 
@@ -104,45 +104,20 @@
     };
 }
 
-<<<<<<< HEAD
-async function shrinkImage(buffer) {
+async function shrinkImage(buffer, originalName) {
     const jpegQuality = optionService.getOptionInt('imageJpegQuality');
-    let finalImageBuffer = await resize(buffer, jpegQuality);
-=======
-async function shrinkImage(buffer, originalName) {
-    // we do resizing with max (100) quality which will be trimmed during optimization step next
-    let resizedImage;
 
+    let finalImageBuffer;
     try {
-        resizedImage = await resize(buffer, 100);
+        finalImageBuffer = await resize(buffer, jpegQuality);
     }
     catch (e) {
         log.error("Failed to resize image '" + originalName + "'\nStack: " + e.stack);
 
-        resizedImage = buffer;
+        finalImageBuffer = buffer;
     }
 
-    let finalImageBuffer;
-
-    const jpegQuality = await optionService.getOptionInt('imageJpegQuality');
-
-    try {
-        finalImageBuffer = await optimize(resizedImage, jpegQuality);
-    } catch (e) {
-        log.error("Failed to optimize image '" + originalName + "'\nStack: " + e.stack);
-
-        try {
-            finalImageBuffer = await resize(buffer, jpegQuality);
-        }
-        catch (e) {
-            log.error("Failed to resize image '" + originalName + "'\nStack: " + e.stack);
-
-            finalImageBuffer = buffer;
-        }
-    }
->>>>>>> a89629b3
-
-    // if resizing & shrinking did not help with size then save the original
+    // if resizing did not help with size then save the original
     // (can happen when e.g. resizing PNG into JPEG)
     if (finalImageBuffer.byteLength >= buffer.byteLength) {
         finalImageBuffer = buffer;
