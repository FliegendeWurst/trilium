import treeCache from "./tree_cache.js";
import bundleService from "./bundle.js";
import DialogCommandExecutor from "./dialog_command_executor.js";
import Entrypoints from "./entrypoints.js";
import options from "./options.js";
import utils from "./utils.js";
import ZoomService from "./zoom.js";
import TabManager from "./tab_manager.js";
import treeService from "./tree.js";
import Component from "../widgets/component.js";
import keyboardActionsService from "./keyboard_actions.js";
import MobileScreenSwitcherExecutor from "../widgets/mobile_screen_switcher.js";
import MainTreeExecutors from "./main_tree_executors.js";

class AppContext extends Component {
    constructor(isMainWindow) {
        super();

        this.isMainWindow = isMainWindow;
    }

    setLayout(layout) {
        this.layout = layout;
    }

    async start() {
        await Promise.all([treeCache.initializedPromise, options.initializedPromise]);

        $("#loading-indicator").hide();

        this.showWidgets();

        this.tabManager.loadTabs();

        if (utils.isDesktop()) {
            setTimeout(() => bundleService.executeStartupBundles(), 2000);
        }
    }

    showWidgets() {
        const rootWidget = this.layout.getRootWidget(this);
        const $renderedWidget = rootWidget.render();

        keyboardActionsService.updateDisplayedShortcuts($renderedWidget);

        $("body").append($renderedWidget);

        $renderedWidget.on('click', "[data-trigger-command]", e => {
            const commandName = $(e.target).attr('data-trigger-command');

            this.triggerCommand(commandName);
        });

        this.tabManager = new TabManager();

        this.executors = [
            this.tabManager,
            new DialogCommandExecutor(),
            new Entrypoints(),
            new MainTreeExecutors()
        ];

        if (utils.isMobile()) {
            this.executors.push(new MobileScreenSwitcherExecutor());
        }

        this.child(rootWidget);

        for (const executor of this.executors) {
            this.child(executor);
        }

        if (utils.isElectron()) {
            this.child(new ZoomService());
        }

        this.triggerEvent('initialRenderComplete');
    }

    /** @return {Promise} */
    triggerEvent(name, data) {
        return this.handleEvent(name, data);
    }

    /** @return {Promise} */
    triggerCommand(name, data = {}) {
        for (const executor of this.executors) {
            const fun = executor[name + "Command"];

            if (fun) {
                return executor.callMethod(fun, data);
            }
        }

        console.debug(`Unhandled command ${name}, converting to event.`);

        return this.triggerEvent(name, data);
    }

    getComponentByEl(el) {
        return $(el).closest(".component").prop('component');
    }
<<<<<<< HEAD

    async protectedSessionStartedEvent() {
        await treeCache.loadInitialTree();

        this.triggerEvent('treeCacheReloaded');
    }

    async openInNewWindow(notePath) {
        if (utils.isElectron()) {
            const {ipcRenderer} = utils.dynamicRequire('electron');

            ipcRenderer.send('create-extra-window', {notePath});
        }
        else {
            const url = 'http://127.0.0.1:37740/#' + notePath;

            window.open(url);
        }
    }
=======
>>>>>>> d1eacbb5
}

const appContext = new AppContext(window.glob.isMainWindow);

// we should save all outstanding changes before the page/app is closed
$(window).on('beforeunload', () => {
    appContext.triggerEvent('beforeUnload');
});

function isNotePathInAddress() {
    const [notePath, tabId] = treeService.getHashValueFromAddress();

    return notePath.startsWith("root")
        // empty string is for empty/uninitialized tab
        || (notePath === '' && !!tabId);
}

$(window).on('hashchange', function() {
    if (isNotePathInAddress()) {
        const [notePath, tabId] = treeService.getHashValueFromAddress();

        if (!notePath) {
            console.log(`Invalid hash value "${document.location.hash}", ignoring.`);
            return;
        }

        appContext.tabManager.switchToTab(tabId, notePath);
    }
});

export default appContext;<|MERGE_RESOLUTION|>--- conflicted
+++ resolved
@@ -100,13 +100,6 @@
     getComponentByEl(el) {
         return $(el).closest(".component").prop('component');
     }
-<<<<<<< HEAD
-
-    async protectedSessionStartedEvent() {
-        await treeCache.loadInitialTree();
-
-        this.triggerEvent('treeCacheReloaded');
-    }
 
     async openInNewWindow(notePath) {
         if (utils.isElectron()) {
@@ -120,8 +113,6 @@
             window.open(url);
         }
     }
-=======
->>>>>>> d1eacbb5
 }
 
 const appContext = new AppContext(window.glob.isMainWindow);
