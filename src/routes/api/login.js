--- conflicted
+++ resolved
@@ -49,11 +49,7 @@
 
     return {
         sourceId: sourceIdService.getCurrentSourceId(),
-<<<<<<< HEAD
-        maxSyncId: sql.getValue("SELECT MAX(id) FROM sync WHERE isSynced = 1")
-=======
-        maxSyncId: await sql.getValue("SELECT COALESCE(MAX(id), 0) FROM sync WHERE isSynced = 1")
->>>>>>> 4fc8bace
+        maxSyncId: sql.getValue("SELECT COALESCE(MAX(id), 0) FROM sync WHERE isSynced = 1")
     };
 }
 
