--- conflicted
+++ resolved
@@ -2,11 +2,7 @@
   "name": "trilium",
   "productName": "Trilium Notes",
   "description": "Trilium Notes",
-<<<<<<< HEAD
-  "version": "0.42.3",
-=======
   "version": "0.43.0-beta",
->>>>>>> f745e21e
   "license": "AGPL-3.0-only",
   "main": "electron.js",
   "bin": {
@@ -62,11 +58,7 @@
     "mime-types": "2.1.27",
     "multer": "1.4.2",
     "node-abi": "2.18.0",
-<<<<<<< HEAD
     "open": "7.0.4",
-=======
-    "open": "7.0.3",
->>>>>>> f745e21e
     "portscanner": "2.2.0",
     "rand-token": "1.0.1",
     "rcedit": "2.2.0",
@@ -89,14 +81,9 @@
     "yazl": "^2.5.1"
   },
   "devDependencies": {
-<<<<<<< HEAD
     "cross-env": "^7.0.2",
-    "electron": "9.0.2",
+    "electron": "9.0.4",
     "electron-builder": "22.7.0",
-=======
-    "electron": "9.0.4",
-    "electron-builder": "22.6.0",
->>>>>>> f745e21e
     "electron-packager": "14.2.1",
     "electron-rebuild": "1.11.0",
     "esm": "^3.2.25",
